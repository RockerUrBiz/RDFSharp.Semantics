--- conflicted
+++ resolved
@@ -3,11 +3,7 @@
     <AssemblyTitle>RDFSharp.Semantics</AssemblyTitle>
     <AssemblyName>RDFSharp.Semantics</AssemblyName>
     <AssemblyVersion>$(Version)</AssemblyVersion>
-<<<<<<< HEAD
     <Version>3.2.1</Version>
-=======
-    <Version>3.3.1</Version>
->>>>>>> 896e5990
     <Authors>Marco De Salvo</Authors>
     <Copyright>Marco De Salvo</Copyright>
     <Description>Lightweight and friendly .NET library for realizing Semantic Web applications</Description>
